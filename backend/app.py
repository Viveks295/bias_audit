--- conflicted
+++ resolved
@@ -18,9 +18,5 @@
 app.register_blueprint(api)
 
 if __name__ == "__main__":
-<<<<<<< HEAD
     port = int(os.environ.get("PORT", 8080))
-    app.run(debug=False, host="0.0.0.0", port=port)
-=======
-    app.run(debug=True, host='0.0.0.0', port=5000)
->>>>>>> 87129a54
+    app.run(debug=False, host="0.0.0.0", port=port)